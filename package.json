{
  "name": "dued8",
  "version": "1.0.0",
  "description": "Electron + Vite + React + TS starter",
  "type": "commonjs",
  "main": "dist-electron/main.js",
  "scripts": {
<<<<<<< HEAD
    "predev": "electron-vite -c electron.vite.config.mts build",
    "dev:renderer": "vite",
    "dev:electron:wait": "wait-on file:dist-electron/main.js file:dist-electron/preload.js tcp:5173 && VITE_DEV_SERVER_URL=http://localhost:5173 ELECTRON_ENABLE_LOGGING=1 electron .",
    "dev": "npm-run-all predev -p dev:renderer dev:electron:wait",
    "build": "electron-vite -c electron.vite.config.mts build",
    "preview": "electron-vite -c electron.vite.config.mts preview",
    "test": "node tests/run-tests.js"
  },
=======
  "predev": "electron-vite -c electron.vite.config.mts build",
  "dev:renderer": "vite",
  "dev:electron:wait": "wait-on file:dist-electron/main.js file:dist-electron/preload.js tcp:5173 && VITE_DEV_SERVER_URL=http://localhost:5173 ELECTRON_ENABLE_LOGGING=1 electron .",
  "dev": "npm-run-all predev -p dev:renderer dev:electron:wait",
  "build": "electron-vite -c electron.vite.config.mts build",
  "preview": "electron-vite -c electron.vite.config.mts preview",
  "test": "vitest run",
  "test:watch": "vitest",
  "coverage": "vitest run --coverage"
},
>>>>>>> c65d9a5d
  "dependencies": {
    "better-sqlite3": "^9.6.0",
    "react": "^19.1.1",
    "react-dom": "^19.1.1",
    "zod": "^4.1.9",
    "zustand": "^4.5.2"
  },
  "devDependencies": {
    "@testing-library/jest-dom": "^6.8.0",
    "@testing-library/react": "^16.3.0",
    "@types/better-sqlite3": "^7.6.13",
    "@types/node": "^22.7.5",
    "@types/react": "^19.1.13",
    "@types/react-dom": "^19.1.9",
    "@vitejs/plugin-react": "^4.3.4",
    "electron": "^28.3.1",
    "electron-vite": "^4.0.0",
    "jsdom": "^27.0.0",
    "npm-run-all": "^4.1.5",
    "typescript": "^5.6.3",
    "vite": "^5.4.10",
    "vitest": "^3.2.4",
    "wait-on": "^7.2.0"
  }
}<|MERGE_RESOLUTION|>--- conflicted
+++ resolved
@@ -5,27 +5,18 @@
   "type": "commonjs",
   "main": "dist-electron/main.js",
   "scripts": {
-<<<<<<< HEAD
     "predev": "electron-vite -c electron.vite.config.mts build",
     "dev:renderer": "vite",
     "dev:electron:wait": "wait-on file:dist-electron/main.js file:dist-electron/preload.js tcp:5173 && VITE_DEV_SERVER_URL=http://localhost:5173 ELECTRON_ENABLE_LOGGING=1 electron .",
     "dev": "npm-run-all predev -p dev:renderer dev:electron:wait",
     "build": "electron-vite -c electron.vite.config.mts build",
     "preview": "electron-vite -c electron.vite.config.mts preview",
-    "test": "node tests/run-tests.js"
+    "test": "npm-run-all test:smoke test:unit",
+    "test:smoke": "node tests/run-tests.js",
+    "test:unit": "vitest run",
+    "test:watch": "vitest",
+    "coverage": "vitest run --coverage"
   },
-=======
-  "predev": "electron-vite -c electron.vite.config.mts build",
-  "dev:renderer": "vite",
-  "dev:electron:wait": "wait-on file:dist-electron/main.js file:dist-electron/preload.js tcp:5173 && VITE_DEV_SERVER_URL=http://localhost:5173 ELECTRON_ENABLE_LOGGING=1 electron .",
-  "dev": "npm-run-all predev -p dev:renderer dev:electron:wait",
-  "build": "electron-vite -c electron.vite.config.mts build",
-  "preview": "electron-vite -c electron.vite.config.mts preview",
-  "test": "vitest run",
-  "test:watch": "vitest",
-  "coverage": "vitest run --coverage"
-},
->>>>>>> c65d9a5d
   "dependencies": {
     "better-sqlite3": "^9.6.0",
     "react": "^19.1.1",
