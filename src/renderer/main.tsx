--- conflicted
+++ resolved
@@ -1,125 +1,5 @@
-<<<<<<< HEAD
-import React, { useEffect, useState } from 'react';
-import { createRoot } from 'react-dom/client';
-import { rendererError, rendererLog } from '../lib/logger';
-import { getPlatformBridge } from '../lib/platformBridge';
-import ConnectCanvas from './pages/ConnectCanvas';
-import Dashboard from './pages/Dashboard';
-import type { Profile } from './state/store';
-import { useStore } from './state/store';
+import React from "react";
+import { createRoot } from "react-dom/client";
+import App from "./App";
 
-const platformBridge = getPlatformBridge();
-// PHASE 1: Load the refreshed font stack and palette for the renderer.
-import './styles/global.css';
-
-function Toast() {
-  const toast = useStore((s) => s.toast);
-  const setToast = useStore((s) => s.setToast);
-
-  useEffect(() => {
-    if (!toast) return undefined;
-    const id = window.setTimeout(() => setToast(null), 4000);
-    return () => window.clearTimeout(id);
-  }, [toast, setToast]);
-
-  if (!toast) return null;
-
-  return (
-    <div
-      style={{
-        position: 'fixed',
-        bottom: 24,
-        right: 24,
-        background: '#0f172a',
-        color: '#fff',
-        padding: '12px 20px',
-        borderRadius: 12,
-        boxShadow: '0 12px 30px rgba(15,23,42,0.3)',
-        maxWidth: 320
-      }}
-    >
-      {toast}
-    </div>
-  );
-}
-
-function Root() {
-  const connected = useStore((s) => s.connected);
-  const setConnected = useStore((s) => s.setConnected);
-  const setProfile = useStore((s) => s.setProfile);
-  const setToast = useStore((s) => s.setToast);
-  const [initializing, setInitializing] = useState(true);
-
-  useEffect(() => {
-    let cancelled = false;
-
-    async function bootstrap() {
-      try {
-        const tokenResult = await platformBridge.canvas.getToken();
-        if (!tokenResult.ok) {
-          rendererError('Failed to read stored token', tokenResult.error);
-          return;
-        }
-        if (!tokenResult.data) {
-          rendererLog('No stored token found on startup');
-          return;
-        }
-
-        const validation = await platformBridge.canvas.testToken();
-        if (validation.ok) {
-          rendererLog('Stored token validated on startup');
-          const profile = (validation.data.profile ?? null) as Profile | null;
-          setProfile(profile);
-          setConnected(true);
-        } else {
-          rendererError('Stored token invalid', validation.status ?? 'unknown');
-          await platformBridge.canvas.clearToken();
-          setToast('Stored Canvas token expired. Reconnect using the help guide.');
-        }
-      } catch (error) {
-        rendererError('Bootstrap token check failed', error);
-        setToast('Unable to verify saved Canvas token.');
-      } finally {
-        if (!cancelled) {
-          setInitializing(false);
-        }
-      }
-    }
-
-    bootstrap();
-
-    return () => {
-      cancelled = true;
-    };
-  }, [setConnected, setProfile, setToast]);
-
-  if (initializing) {
-    return (
-      <div
-        style={{
-          minHeight: '100vh',
-          display: 'flex',
-          alignItems: 'center',
-          justifyContent: 'center',
-          background: '#0f172a',
-          color: '#e2e8f0',
-          fontSize: 18
-        }}
-      >
-        Checking Canvas token…
-      </div>
-    );
-  }
-
-  return (
-    <>
-      {connected ? <Dashboard /> : <ConnectCanvas />}
-      <Toast />
-    </>
-  );
-}
-
-createRoot(document.getElementById('root')!).render(<Root />);
-=======
-import '../main';
->>>>>>> 0fbe3c39
+createRoot(document.getElementById("root")!).render(<App />);